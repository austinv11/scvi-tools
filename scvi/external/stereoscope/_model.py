import logging
from typing import Optional, Tuple, Union

import numpy as np
import pandas as pd
import pyro
import torch
from anndata import AnnData

from scvi import REGISTRY_KEYS
from scvi._compat import Literal
from scvi.data import AnnDataManager
from scvi.data.fields import CategoricalObsField, LayerField, NumericalObsField
from scvi.external.stereoscope._module import RNADeconv, SpatialDeconv
<<<<<<< HEAD
from scvi.model.base import BaseModelClass, PyroSviTrainMixin, UnsupervisedTrainingMixin
=======
from scvi.model.base import BaseModelClass, UnsupervisedTrainingMixin
from scvi.utils import setup_anndata_dsp
>>>>>>> d25ad5ec

logger = logging.getLogger(__name__)


class RNAStereoscope(UnsupervisedTrainingMixin, BaseModelClass):
    """
    Reimplementation of Stereoscope [Andersson20]_ for deconvolution of spatial transcriptomics from single-cell transcriptomics.

    https://github.com/almaan/stereoscope.

    Parameters
    ----------
    sc_adata
        single-cell AnnData object that has been registered via :meth:`~scvi.external.RNAStereoscope.setup_anndata`.
    **model_kwargs
        Keyword args for :class:`~scvi.external.stereoscope.RNADeconv`

    Examples
    --------
    >>> sc_adata = anndata.read_h5ad(path_to_sc_anndata)
    >>> scvi.external.RNAStereoscope.setup_anndata(sc_adata, labels_key="labels")
    >>> stereo = scvi.external.stereoscope.RNAStereoscope(sc_adata)
    >>> stereo.train()
    """

    def __init__(
        self,
        sc_adata: AnnData,
        **model_kwargs,
    ):
        super(RNAStereoscope, self).__init__(sc_adata)
        self.n_genes = self.summary_stats.n_vars
        self.n_labels = self.summary_stats.n_labels
        # first we have the scRNA-seq model
        self.module = RNADeconv(
            n_genes=self.n_genes,
            n_labels=self.n_labels,
            **model_kwargs,
        )
        self._model_summary_string = (
            "RNADeconv Model with params: \nn_genes: {}, n_labels: {}"
        ).format(
            self.n_genes,
            self.n_labels,
        )
        self.init_params_ = self._get_init_params(locals())

    def train(
        self,
        max_epochs: int = 400,
        lr: float = 0.01,
        use_gpu: Optional[Union[str, int, bool]] = None,
        train_size: float = 1,
        validation_size: Optional[float] = None,
        batch_size: int = 128,
        plan_kwargs: Optional[dict] = None,
        **kwargs,
    ):
        """
        Trains the model using MAP inference.

        Parameters
        ----------
        max_epochs
            Number of epochs to train for
        lr
            Learning rate for optimization.
        use_gpu
            Use default GPU if available (if None or True), or index of GPU to use (if int),
            or name of GPU (if str, e.g., `'cuda:0'`), or use CPU (if False).
        train_size
            Size of training set in the range [0.0, 1.0].
        validation_size
            Size of the test set. If `None`, defaults to 1 - `train_size`. If
            `train_size + validation_size < 1`, the remaining cells belong to a test set.
        batch_size
            Minibatch size to use during training.
        plan_kwargs
            Keyword args for :class:`~scvi.train.TrainingPlan`. Keyword arguments passed to
            `train()` will overwrite values present in `plan_kwargs`, when appropriate.
        **kwargs
            Other keyword args for :class:`~scvi.train.Trainer`.
        """
        update_dict = {
            "lr": lr,
        }
        if plan_kwargs is not None:
            plan_kwargs.update(update_dict)
        else:
            plan_kwargs = update_dict
        super().train(
            max_epochs=max_epochs,
            use_gpu=use_gpu,
            train_size=train_size,
            validation_size=validation_size,
            batch_size=batch_size,
            plan_kwargs=plan_kwargs,
            **kwargs,
        )

    @classmethod
    @setup_anndata_dsp.dedent
    def setup_anndata(
        cls,
        adata: AnnData,
        labels_key: Optional[str] = None,
        layer: Optional[str] = None,
        **kwargs,
    ):
        """
        %(summary)s.

        Parameters
        ----------
        %(param_labels_key)s
        %(param_layer)s
        """
        setup_method_args = cls._get_setup_method_args(**locals())
        anndata_fields = [
            LayerField(REGISTRY_KEYS.X_KEY, layer, is_count_data=True),
            CategoricalObsField(REGISTRY_KEYS.LABELS_KEY, labels_key),
        ]
        adata_manager = AnnDataManager(
            fields=anndata_fields, setup_method_args=setup_method_args
        )
        adata_manager.register_fields(adata, **kwargs)
        cls.register_manager(adata_manager)


class SpatialStereoscope(PyroSviTrainMixin, BaseModelClass):
    """
    Reimplementation of Stereoscope [Andersson20]_ for deconvolution of spatial transcriptomics from single-cell transcriptomics.

    https://github.com/almaan/stereoscope.

    Parameters
    ----------
    st_adata
        spatial transcriptomics AnnData object that has been registered via :meth:`~scvi.external.SpatialStereoscope.setup_anndata`.
    sc_params
        parameters of the model learned from the single-cell RNA seq data for deconvolution.
    cell_type_mapping
        numpy array mapping for the cell types used in the deconvolution
    prior_weight
        how to reweight the minibatches for stochastic optimization. "n_obs" is the valid
        procedure, "minibatch" is the procedure implemented in Stereoscope.
    **model_kwargs
        Keyword args for :class:`~scvi.external.stereoscope.SpatialDeconv`

    Examples
    --------
    >>> sc_adata = anndata.read_h5ad(path_to_sc_anndata)
    >>> scvi.external.RNAStereoscope.setup_anndata(sc_adata, labels_key="labels")
    >>> sc_model = scvi.external.stereoscope.RNAStereoscope(sc_adata)
    >>> sc_model.train()
    >>> st_adata = anndata.read_h5ad(path_to_st_anndata)
    >>> scvi.external.SpatialStereoscope.setup_anndata(st_adata)
    >>> stereo = scvi.external.stereoscope.SpatialStereoscope.from_rna_model(st_adata, sc_model)
    >>> stereo.train()
    >>> st_adata.obsm["deconv"] = stereo.get_proportions()

    Notes
    -----
    See further usage examples in the following tutorials:

    1. :doc:`/user_guide/notebooks/stereoscope_heart_LV_tutorial`
    """

    def __init__(
        self,
        st_adata: AnnData,
        sc_params: Tuple[np.ndarray],
        cell_type_mapping: np.ndarray,
        prior_weight: Literal["n_obs", "minibatch"] = "n_obs",
        **model_kwargs,
    ):
<<<<<<< HEAD
        pyro.clear_param_store()

        st_adata.obs["_indices"] = np.arange(st_adata.n_obs)
        register_tensor_from_anndata(st_adata, "ind_x", "obs", "_indices")
=======
>>>>>>> d25ad5ec
        super().__init__(st_adata)
        self.module = SpatialDeconv(
            n_spots=st_adata.n_obs,
            sc_params=sc_params,
            prior_weight=prior_weight,
            **model_kwargs,
        )
        self._model_summary_string = (
            "RNADeconv Model with params: \nn_spots: {}"
        ).format(
            st_adata.n_obs,
        )
        self.cell_type_mapping = cell_type_mapping
        self.init_params_ = self._get_init_params(locals())

    @classmethod
    def from_rna_model(
        cls,
        st_adata: AnnData,
        sc_model: RNAStereoscope,
        prior_weight: Literal["n_obs", "minibatch"] = "n_obs",
        layer: Optional[str] = None,
        **model_kwargs,
    ):
        """
        Alternate constructor for exploiting a pre-trained model on RNA-seq data.

        Parameters
        ----------
        st_adata
            registed anndata object
        sc_model
            trained RNADeconv model
        prior_weight
            how to reweight the minibatches for stochastic optimization. "n_obs" is the valid
            procedure, "minibatch" is the procedure implemented in Stereoscope.
        layer
            if not `None`, uses this as the key in `adata.layers` for raw count data.
        **model_kwargs
            Keyword args for :class:`~scvi.external.SpatialDeconv`
        """
        cls.setup_anndata(st_adata, layer=layer)
        return cls(
            st_adata,
            sc_model.module.get_params(),
            sc_model.adata_manager.get_state_registry(
                REGISTRY_KEYS.LABELS_KEY
            ).categorical_mapping,
            prior_weight=prior_weight,
            **model_kwargs,
        )

    def get_proportions(self, keep_noise=False) -> pd.DataFrame:
        """
        Returns the estimated cell type proportion for the spatial data.

        Shape is n_cells x n_labels OR n_cells x (n_labels + 1) if keep_noise

        Parameters
        ----------
        keep_noise
            whether to account for the noise term as a standalone cell type in the proportion estimate.
        """
        self._check_if_trained()

        column_names = self.cell_type_mapping
        if keep_noise:
            column_names = column_names.append("noise_term")
        return pd.DataFrame(
            data=self.module.get_proportions(keep_noise),
            columns=column_names,
            index=self.adata.obs.index,
        )

    def get_scale_for_ct(
        self,
        y: np.ndarray,
    ) -> np.ndarray:
        r"""
        Calculate the cell type specific expression.

        Parameters
        ----------
        y
            numpy array containing the list of cell types
        Returns
        -------
        gene_expression
        """
        self._check_if_trained()
        ind_y = np.array([np.where(ct == self.cell_type_mapping)[0][0] for ct in y])
        if ind_y.shape != y.shape:
            raise ValueError(
                "Incorrect shape after matching cell types to reference mapping. Please check cell type query."
            )
        px_scale = self.module.get_ct_specific_expression(torch.tensor(ind_y)[:, None])
        return np.array(px_scale.cpu())

    def train(
        self,
        max_epochs: int = 400,
        lr: float = 0.01,
        use_gpu: Optional[Union[str, int, bool]] = None,
        batch_size: int = 128,
        early_stopping: bool = False,
        plan_kwargs: Optional[dict] = None,
        **kwargs,
    ):
        """
        Trains the model using MAP inference.

        Parameters
        ----------
        max_epochs
            Number of epochs to train for
        lr
            Learning rate for optimization.
        use_gpu
            Use default GPU if available (if None or True), or index of GPU to use (if int),
            or name of GPU (if str, e.g., `'cuda:0'`), or use CPU (if False).
        batch_size
            Minibatch size to use during training.
        early_stopping
            Perform early stopping. Additional arguments can be passed in `**kwargs`.
            See :class:`~scvi.train.Trainer` for further options.
        plan_kwargs
            Keyword args for :class:`~scvi.train.TrainingPlan`. Keyword arguments passed to
            `train()` will overwrite values present in `plan_kwargs`, when appropriate.
        **kwargs
            Other keyword args for :class:`~scvi.train.Trainer`.
        """
        super().train(
            max_epochs=max_epochs,
            use_gpu=use_gpu,
            lr=lr,
            train_size=1,
            validation_size=None,
            batch_size=batch_size,
            early_stopping=early_stopping,
            plan_kwargs=plan_kwargs,
            **kwargs,
        )

    @classmethod
    @setup_anndata_dsp.dedent
    def setup_anndata(
        cls,
        adata: AnnData,
        layer: Optional[str] = None,
        **kwargs,
    ):
        """
        %(summary)s.

        Parameters
        ----------
        %(param_layer)s
        """
        setup_method_args = cls._get_setup_method_args(**locals())
        # add index for each cell (provided to pyro plate for correct minibatching)
        adata.obs["_indices"] = np.arange(adata.n_obs)
        anndata_fields = [
            LayerField(REGISTRY_KEYS.X_KEY, layer, is_count_data=True),
            NumericalObsField(REGISTRY_KEYS.INDICES_KEY, "_indices"),
        ]
        adata_manager = AnnDataManager(
            fields=anndata_fields, setup_method_args=setup_method_args
        )
        adata_manager.register_fields(adata, **kwargs)
        cls.register_manager(adata_manager)<|MERGE_RESOLUTION|>--- conflicted
+++ resolved
@@ -12,12 +12,8 @@
 from scvi.data import AnnDataManager
 from scvi.data.fields import CategoricalObsField, LayerField, NumericalObsField
 from scvi.external.stereoscope._module import RNADeconv, SpatialDeconv
-<<<<<<< HEAD
 from scvi.model.base import BaseModelClass, PyroSviTrainMixin, UnsupervisedTrainingMixin
-=======
-from scvi.model.base import BaseModelClass, UnsupervisedTrainingMixin
 from scvi.utils import setup_anndata_dsp
->>>>>>> d25ad5ec
 
 logger = logging.getLogger(__name__)
 
@@ -194,13 +190,7 @@
         prior_weight: Literal["n_obs", "minibatch"] = "n_obs",
         **model_kwargs,
     ):
-<<<<<<< HEAD
         pyro.clear_param_store()
-
-        st_adata.obs["_indices"] = np.arange(st_adata.n_obs)
-        register_tensor_from_anndata(st_adata, "ind_x", "obs", "_indices")
-=======
->>>>>>> d25ad5ec
         super().__init__(st_adata)
         self.module = SpatialDeconv(
             n_spots=st_adata.n_obs,
