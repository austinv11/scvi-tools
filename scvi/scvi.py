--- conflicted
+++ resolved
@@ -7,21 +7,14 @@
 import numpy as np
 import torch
 import torch.nn as nn
-<<<<<<< HEAD
-=======
 from scipy.stats import truncnorm
->>>>>>> 5f388eb5
 from torch.autograd import Variable
 
 
 # VAE model
 class VAE(nn.Module):
     def __init__(self, n_input, n_hidden=128, n_latent=10, n_layers=1,
-<<<<<<< HEAD
-                 dropout_rate=0.0, dispersion="gene"):
-=======
                  dropout_rate=0.1, dispersion="gene", log_variational=True, kl_scale=1):
->>>>>>> 5f388eb5
         super(VAE, self).__init__()
 
         self.dropout_rate = dropout_rate
@@ -32,19 +25,12 @@
         self.library = 0
         self.z = 0
         self.dispersion = dispersion
-<<<<<<< HEAD
-        if self.dispersion == "gene":
-            np.random.seed(1)
-            eps = np.random.normal(0, 1, (self.n_input,))
-            self.px_r = Variable(torch.from_numpy(eps).type(torch.FloatTensor))
-=======
         self.log_variational = log_variational
         self.kl_scale = kl_scale
         if self.dispersion == "gene":
             np.random.seed(1)
             pxr = np.random.normal(0, 1, (self.n_input,))
             self.px_r = Variable(torch.from_numpy(pxr).type(torch.FloatTensor))
->>>>>>> 5f388eb5
 
         # Encoding q(z/x)
         # TODO: BatchNorm with params : eps=1e-3, momentum=0.99
@@ -53,22 +39,14 @@
         self.first_layer = nn.Sequential(
             nn.Dropout(p=self.dropout_rate),
             nn.Linear(n_input, n_hidden),
-<<<<<<< HEAD
-            # nn.BatchNorm1d(n_hidden, eps=1e-3, momentum=0.99),
-=======
             nn.BatchNorm1d(n_hidden, eps=1e-3, momentum=0.99),
->>>>>>> 5f388eb5
             nn.ReLU())
 
         # We then add more layers if specified by the user, with a ReLU activation function
         self.hidden_layers = collections.OrderedDict(
             [('Layer {}'.format(i), nn.Sequential(nn.Dropout(p=self.dropout_rate),
                                                   nn.Linear(n_hidden, n_hidden),
-<<<<<<< HEAD
-                                                  # nn.BatchNorm1d(n_hidden, eps=1e-3, momentum=0.99),
-=======
                                                   nn.BatchNorm1d(n_hidden, eps=1e-3, momentum=0.99),
->>>>>>> 5f388eb5
                                                   nn.ReLU()))
              for i in range(2, n_layers + 1)])
 
@@ -84,11 +62,7 @@
         self.l_encoder_initial = nn.Sequential(
             nn.Dropout(p=self.dropout_rate),
             nn.Linear(n_input, n_hidden),
-<<<<<<< HEAD
-            # nn.BatchNorm1d(n_hidden, eps=1e-3, momentum=0.99),
-=======
             nn.BatchNorm1d(n_hidden, eps=1e-3, momentum=0.99),
->>>>>>> 5f388eb5
             nn.ReLU())
 
         self.l_mean_encoder = nn.Sequential(self.l_encoder_initial,
@@ -101,24 +75,16 @@
         # There is always a first layer
         self.decoder_first_layer = nn.Sequential(
             nn.Linear(n_latent, n_hidden),
-<<<<<<< HEAD
-            # nn.BatchNorm1d(n_hidden, eps=1e-3, momentum=0.99),
-=======
             nn.BatchNorm1d(n_hidden, eps=1e-3, momentum=0.99),
->>>>>>> 5f388eb5
             nn.ReLU())
 
         # We then add more layers if specified by the user, with a ReLU activation function
         self.decoder_hidden_layers = nn.Sequential(
             collections.OrderedDict([('Layer {}'.format(i), nn.Sequential(nn.Dropout(p=self.dropout_rate),
                                                                           nn.Linear(n_hidden, n_hidden),
-<<<<<<< HEAD
-                                                                          # nn.BatchNorm1d(n_hidden),
-=======
                                                                           nn.BatchNorm1d(n_hidden,
                                                                                          eps=1e-3,
                                                                                          momentum=0.99),
->>>>>>> 5f388eb5
                                                                           nn.ReLU()))
                                      for i in range(2, n_layers + 1)]))
 
@@ -135,13 +101,6 @@
         # dropout
         self.px_dropout_decoder = nn.Sequential(self.decoder_first_layer, self.decoder_hidden_layers,
                                                 nn.Linear(self.n_hidden, self.n_input))
-<<<<<<< HEAD
-
-        for m in self.modules():
-            if isinstance(m, nn.Linear):
-                m.weight.data.fill_(0.01)
-
-=======
 
         for m in self.modules():
             if isinstance(m, nn.Linear):
@@ -153,7 +112,6 @@
 
                 # m.weight.data.fill_(0.01)
 
->>>>>>> 5f388eb5
     def reparameterize(self, mu, var):
         """"z = mean + eps * sigma where eps is sampled from N(0, 1)."""
         np.random.seed(1)
@@ -167,18 +125,12 @@
 
     def forward(self, x):
         # Parameters for z latent distribution
-<<<<<<< HEAD
-        qz_m = self.z_mean_encoder(x)
-        qz_v = torch.exp(self.z_var_encoder(x))
-
-=======
         if self.log_variational:
             x = torch.log(1 + x)
 
         qz_m = self.z_mean_encoder(x)
         qz_v = torch.exp(self.z_var_encoder(x))
 
->>>>>>> 5f388eb5
         # Parameters for l latent distribution
         ql_m = self.l_mean_encoder(x)
         ql_v = torch.exp(self.l_var_encoder(x))
